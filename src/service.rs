use crate::{AxumDatabasePool, AxumSession, AxumSessionConfig, AxumSessionData, AxumSessionStore};
use axum_core::{
    body::{self, BoxBody},
    response::Response,
    BoxError,
};
use bytes::Bytes;
use chrono::Utc;
use cookie::{Cookie, CookieJar, Key};
use futures::future::BoxFuture;
use http::{
    self,
    header::{COOKIE, SET_COOKIE},
    HeaderMap, Request,
};
use http_body::Body as HttpBody;
use std::{
    boxed::Box,
    convert::Infallible,
    fmt::{self, Debug, Formatter},
    marker::{Send, Sync},
    task::{Context, Poll},
};
use tower_service::Service;

enum CookieType {
    Storable,
    Data,
}

impl CookieType {
    #[inline]
    pub(crate) fn get_name(&self, config: &AxumSessionConfig) -> String {
        match self {
            CookieType::Data => config.cookie_name.to_string(),
            CookieType::Storable => config.storable_cookie_name.to_string(),
        }
    }

    #[inline]
    pub(crate) fn get_age(&self, config: &AxumSessionConfig) -> Option<chrono::Duration> {
        match self {
            CookieType::Data => config.cookie_max_age,
            CookieType::Storable => config.storable_cookie_max_age,
        }
    }
}

#[derive(Clone)]
pub struct AxumSessionService<S, T>
where
    T: AxumDatabasePool + Clone + Debug + Sync + Send + 'static,
{
    pub(crate) session_store: AxumSessionStore<T>,
    pub(crate) inner: S,
}

impl<S, T, ReqBody, ResBody> Service<Request<ReqBody>> for AxumSessionService<S, T>
where
    S: Service<Request<ReqBody>, Response = Response<ResBody>, Error = Infallible>
        + Clone
        + Send
        + 'static,
    S::Future: Send + 'static,
    ReqBody: Send + 'static,
    Infallible: From<<S as Service<Request<ReqBody>>>::Error>,
    ResBody: HttpBody<Data = Bytes> + Send + 'static,
    ResBody::Error: Into<BoxError>,
    T: AxumDatabasePool + Clone + Debug + Sync + Send + 'static,
{
    type Response = Response<BoxBody>;
    type Error = Infallible;
    type Future = BoxFuture<'static, Result<Self::Response, Self::Error>>;

    fn poll_ready(&mut self, cx: &mut Context<'_>) -> Poll<Result<(), Self::Error>> {
        self.inner.poll_ready(cx)
    }

    fn call(&mut self, mut req: Request<ReqBody>) -> Self::Future {
        let store = self.session_store.clone();
        let not_ready_inner = self.inner.clone();
        let mut ready_inner = std::mem::replace(&mut self.inner, not_ready_inner);

        Box::pin(async move {
            let cookies = get_cookies(&req);
            let session = AxumSession::new(&store, &cookies);
            let accepted = cookies
                .get_cookie(&store.config.storable_cookie_name, &store.config.key)
                .map_or(false, |c| c.value().parse().unwrap_or(false));

            // Check if the session id exists if not lets check if it exists in the database or generate a new session.
            if !store.service_session_data(&session) {
                let mut sess = store
                    .load_session(session.id.inner())
                    .await
                    .ok()
                    .flatten()
                    .unwrap_or_else(|| AxumSessionData::new(session.id.0, accepted, &store.config));

                if !sess.validate() || sess.destroy {
                    sess.destroy = false;
                    sess.data.clear();
                    sess.autoremove = Utc::now() + store.config.memory_lifespan;
                }

                store.inner.insert(session.id.inner(), sess);
            }

            let (last_sweep, last_database_sweep) = {
                let timers = store.timers.read().await;
                (timers.last_expiry_sweep, timers.last_database_expiry_sweep)
            };

            // This branch runs less often, and we already have write access,
            // let's check if any sessions expired. We don't want to hog memory
            // forever by abandoned sessions (e.g. when a client lost their cookie)
            // throttle by memory lifespan - e.g. sweep every hour
            if last_sweep <= Utc::now() {
                store.inner.retain(|_k, v| v.autoremove > Utc::now());
                store.timers.write().await.last_expiry_sweep =
                    Utc::now() + store.config.memory_lifespan;
            }

            // Throttle by database lifespan - e.g. sweep every 6 hours
            if last_database_sweep <= Utc::now() && store.is_persistent() {
                store.cleanup().await.unwrap();
                store.timers.write().await.last_database_expiry_sweep =
                    Utc::now() + store.config.lifespan;
            }

            // Sets a clone of the Store in the Extensions for Direct usage and sets the Session for Direct usage
            req.extensions_mut().insert(store.clone());
            req.extensions_mut().insert(session.clone());

            let mut response = ready_inner.call(req).await?.map(body::boxed);

            let storable = if let Some(session_data) = session.store.inner.get(&session.id.inner())
            {
                session_data.storable
            } else {
                false
            };

            // Lets make a new jar as we only want to add our cookies to the Response cookie header.
            let mut cookies = CookieJar::new();

            // Add the Storable Cookie so we can keep track if they can store the session.
            cookies.add_cookie(
                create_cookie(&store.config, storable.to_string(), CookieType::Storable),
                &store.config.key,
            );

            // Add the Session ID so it can link back to a Session if one exists.
            cookies.add_cookie(
                create_cookie(&store.config, session.id.inner(), CookieType::Data),
                &store.config.key,
            );

            if (!store.config.session_mode.is_storable() || accepted) && store.is_persistent() {
                let sess = if let Some(mut sess) = session.store.inner.get_mut(&session.id.inner())
                {
                    if store.config.always_save
                        || sess.update
                        || sess.expires - Utc::now() <= store.config.expiration_update
                    {
                        if sess.longterm {
                            sess.expires = Utc::now() + store.config.max_lifespan;
                        } else {
                            sess.expires = Utc::now() + store.config.lifespan;
                        };

                        sess.update = false;
                        Some(sess.clone())
                    } else {
                        None
                    }
                } else {
                    None
                };

                if let Some(sess) = sess {
                    session.store.store_session(&sess).await.unwrap()
                }
            }

            if store.config.session_mode.is_storable() && !accepted {
                store.inner.remove(&session.id.inner());

                // Also run this just in case it was stored in the database and they rejected storability.
                if store.is_persistent() {
                    session
                        .store
                        .destroy_session(&session.id.inner())
                        .await
                        .unwrap();
                }
            }

            set_cookies(cookies, response.headers_mut());

            Ok(response)
        })
    }
}

impl<S, T> Debug for AxumSessionService<S, T>
where
    S: Debug,
    T: AxumDatabasePool + Clone + Debug + Sync + Send + 'static,
{
    fn fmt(&self, f: &mut Formatter<'_>) -> fmt::Result {
        f.debug_struct("AxumSessionService")
            .field("session_store", &self.session_store)
            .field("inner", &self.inner)
            .finish()
    }
}

pub(crate) trait CookiesExt {
    fn get_cookie(&self, name: &str, key: &Option<Key>) -> Option<Cookie<'static>>;
    fn add_cookie(&mut self, cookie: Cookie<'static>, key: &Option<Key>);
}

impl CookiesExt for CookieJar {
    fn get_cookie(&self, name: &str, key: &Option<Key>) -> Option<Cookie<'static>> {
        if let Some(key) = key {
            self.private(key).get(name)
        } else {
            self.get(name).cloned()
        }
    }

    fn add_cookie(&mut self, cookie: Cookie<'static>, key: &Option<Key>) {
        if let Some(key) = key {
            self.private_mut(key).add(cookie)
        } else {
            self.add(cookie)
        }
    }
}

fn create_cookie<'a>(
    config: &AxumSessionConfig,
    value: String,
    cookie_type: CookieType,
) -> Cookie<'a> {
    let mut cookie_builder = Cookie::build(cookie_type.get_name(config), value)
        .path(config.cookie_path.to_owned())
        .secure(config.cookie_secure)
        .http_only(config.cookie_http_only)
        .same_site(config.cookie_same_site);

    if let Some(domain) = &config.cookie_domain {
<<<<<<< HEAD
        cookie_builder = cookie_builder
            .domain(domain.clone());
=======
        cookie_builder = cookie_builder.domain(domain.to_owned());
>>>>>>> 727983c0
    }

    if let Some(max_age) = cookie_type.get_age(config) {
        let time_duration = max_age.to_std().expect("Max Age out of bounds");
        cookie_builder =
            cookie_builder.max_age(time_duration.try_into().expect("Max Age out of bounds"));
    }

    cookie_builder.finish()
}

fn get_cookies<ReqBody>(req: &Request<ReqBody>) -> CookieJar {
    let mut jar = CookieJar::new();

    let cookie_iter = req
        .headers()
        .get_all(COOKIE)
        .into_iter()
        .filter_map(|value| value.to_str().ok())
        .flat_map(|value| value.split(';'))
        .filter_map(|cookie| Cookie::parse_encoded(cookie.to_owned()).ok());

    for cookie in cookie_iter {
        jar.add_original(cookie);
    }

    jar
}

fn set_cookies(jar: CookieJar, headers: &mut HeaderMap) {
    for cookie in jar.delta() {
        if let Ok(header_value) = cookie.encoded().to_string().parse() {
            headers.append(SET_COOKIE, header_value);
        }
    }
}<|MERGE_RESOLUTION|>--- conflicted
+++ resolved
@@ -251,12 +251,7 @@
         .same_site(config.cookie_same_site);
 
     if let Some(domain) = &config.cookie_domain {
-<<<<<<< HEAD
-        cookie_builder = cookie_builder
-            .domain(domain.clone());
-=======
         cookie_builder = cookie_builder.domain(domain.to_owned());
->>>>>>> 727983c0
     }
 
     if let Some(max_age) = cookie_type.get_age(config) {
